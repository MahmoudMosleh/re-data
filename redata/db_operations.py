from sqlalchemy import create_engine
from sqlalchemy.schema import MetaData
from redata import settings
from sqlalchemy.orm import sessionmaker
from redata.backends.postgrsql import Postgres
from redata.backends.mysql import MySQL
<<<<<<< HEAD
from redata.backends.bigquery import BigQuery
=======
from redata.backends.exasol import Exasol, ExasolEngine
>>>>>>> 3b8679f9


def get_db_object(db_source):
    db_url = db_source['db_url']
<<<<<<< HEAD
    db = create_engine(db_url, credentials_path='/opt/creds/bigquery/creds.json')
=======

    if db_url.startswith('exa+pyexasol'):
        return Exasol(db_source['name'], ExasolEngine(db_url))

    db = create_engine(db_url)
>>>>>>> 3b8679f9

    if db_url.startswith('postgres'):
        return Postgres(db_source['name'], db)

    if db_url.startswith('mysql'):
        return MySQL(db_source['name'], db)

    if db_url.startswith('bigquery'):
        dataset = db_url[db_url.rfind('/') + 1:]
        return BigQuery(db_source['name'], db, dataset)
    
    raise Exception('Not supported DB')

def get_db_by_name(name):
    for source_db in settings.REDATA_SOURCE_DBS:
        if source_db['name'] == name:
            return get_db_object(source_db)

def get_metrics_connection():
    db_string = settings.METRICS_DB_URL
    db = create_engine(db_string)
    return db

source_dbs = [
    get_db_object(source_db)
    for source_db in settings.REDATA_SOURCE_DBS
]

metrics_db = get_metrics_connection()

MetricsSession = sessionmaker(bind=metrics_db)
metrics_session = MetricsSession()

def get_current_table_schema(db, table_name):
    try:
<<<<<<< HEAD
        result = db.get_table_schema(table_name)
=======
        return db.get_table_schema(table_name)
>>>>>>> 3b8679f9
    except AttributeError:
        result = db.execute(f"""
            SELECT 
                column_name, 
                data_type 
            FROM 
                information_schema.columns
            WHERE 
                table_name = '{table_name}';
        """)
<<<<<<< HEAD
    
    all_cols = list(result)
    schema_cols =  [ {'name': c_name, 'type': c_type} for c_name, c_type in all_cols]
    return schema_cols
=======
        
        all_cols = list(result)
        schema_cols =  [ {'name': c_name, 'type': c_type} for c_name, c_type in all_cols]
        return schema_cols
>>>>>>> 3b8679f9
<|MERGE_RESOLUTION|>--- conflicted
+++ resolved
@@ -4,24 +4,22 @@
 from sqlalchemy.orm import sessionmaker
 from redata.backends.postgrsql import Postgres
 from redata.backends.mysql import MySQL
-<<<<<<< HEAD
-from redata.backends.bigquery import BigQuery
-=======
+from redata.backends.bigquery import BigQuery, BigQueryEngine
 from redata.backends.exasol import Exasol, ExasolEngine
->>>>>>> 3b8679f9
+
 
 
 def get_db_object(db_source):
     db_url = db_source['db_url']
-<<<<<<< HEAD
-    db = create_engine(db_url, credentials_path='/opt/creds/bigquery/creds.json')
-=======
-
+    
     if db_url.startswith('exa+pyexasol'):
         return Exasol(db_source['name'], ExasolEngine(db_url))
 
+    if db_url.startswith('bigquery'):
+        dataset = db_url[db_url.rfind('/') + 1:]
+        return BigQuery(db_source['name'], BigQueryEngine(db_url), dataset)
+    
     db = create_engine(db_url)
->>>>>>> 3b8679f9
 
     if db_url.startswith('postgres'):
         return Postgres(db_source['name'], db)
@@ -29,10 +27,7 @@
     if db_url.startswith('mysql'):
         return MySQL(db_source['name'], db)
 
-    if db_url.startswith('bigquery'):
-        dataset = db_url[db_url.rfind('/') + 1:]
-        return BigQuery(db_source['name'], db, dataset)
-    
+
     raise Exception('Not supported DB')
 
 def get_db_by_name(name):
@@ -57,11 +52,7 @@
 
 def get_current_table_schema(db, table_name):
     try:
-<<<<<<< HEAD
-        result = db.get_table_schema(table_name)
-=======
         return db.get_table_schema(table_name)
->>>>>>> 3b8679f9
     except AttributeError:
         result = db.execute(f"""
             SELECT 
@@ -72,14 +63,7 @@
             WHERE 
                 table_name = '{table_name}';
         """)
-<<<<<<< HEAD
-    
-    all_cols = list(result)
-    schema_cols =  [ {'name': c_name, 'type': c_type} for c_name, c_type in all_cols]
-    return schema_cols
-=======
         
         all_cols = list(result)
         schema_cols =  [ {'name': c_name, 'type': c_type} for c_name, c_type in all_cols]
-        return schema_cols
->>>>>>> 3b8679f9
+        return schema_cols