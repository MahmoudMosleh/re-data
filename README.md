--- conflicted
+++ resolved
@@ -15,11 +15,7 @@
 
 # Live demo
 
-<<<<<<< HEAD
-Check out our **[live demo](https://re-data.github.io/re-data/ui-latest/#/alerts)** of what re_data can do for you 😊
-=======
 Check out our **[live demo](https://getre.io/demo)** of what re_data can do for you 😊
->>>>>>> 9190fab4
 
 <p align="center">
 <img alt="Demo" width=100% src="docs/static/screenshots/ui/graph.png"/>
