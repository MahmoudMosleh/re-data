from setuptools import find_packages, setup

setup(
    version='0.0.2',
    author='redata-team',
    description='Monitoring system for data teams',
    name='redata',
    install_requires=[
        'apache-airflow',
        'psycopg2-binary',
        'grafana-api',
        'cattrs==1.0.0',
        'marshmallow-sqlalchemy==0.23.1',
        'marshmallow<3.0.0,>=2.18.0',
        'pyexasol',
        'pymysql',
        'cryptography',
<<<<<<< HEAD
        'pybigquery'
=======
        'alembic'
>>>>>>> 3b8679f9
    ],
    entry_points = {
        'console_scripts': ['redata=redata.command_line:main'],
    },
    packages=find_packages()
)<|MERGE_RESOLUTION|>--- conflicted
+++ resolved
@@ -15,11 +15,8 @@
         'pyexasol',
         'pymysql',
         'cryptography',
-<<<<<<< HEAD
-        'pybigquery'
-=======
+        'pybigquery',
         'alembic'
->>>>>>> 3b8679f9
     ],
     entry_points = {
         'console_scripts': ['redata=redata.command_line:main'],
