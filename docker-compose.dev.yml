version: "3.8"
services:

  grafana:
    image: grafana/grafana:7.3.0
    ports:
      - "3000:3000"
    depends_on:
      - postgres_grafana

    env_file:
      - .env
    tty: true
  
  postgres_grafana:
    image: postgres:12
    env_file:
      - .env
    ports:
      - "${GF_DATABASE_EXT_PORT}:5432"

    environment:
      - POSTGRES_USER=${GF_DATABASE_USER}
      - POSTGRES_PASSWORD=${GF_DATABASE_PASSWORD}
      - POSTGRES_DB=${GF_DATABASE_NAME}

  postgres_redata:
    image: postgres:12
    env_file:
      - .env
    ports:
      - "${REDATA_METRICS_DATABASE_EXT_PORT}:5432"

    environment:
      - POSTGRES_USER=${REDATA_METRICS_DATABASE_USER}
      - POSTGRES_PASSWORD=${REDATA_METRICS_DATABASE_PASSWORD}
      - POSTGRES_DB=${REDATA_METRICS_DATABASE_NAME}

  postgres_airflow:
    image: postgres:12
    env_file:
      - .env
    ports:
      - "${_AIRFLOW_CONN_METADATA_DB_EXT_PORT}:5432"
    environment:
      - POSTGRES_USER=${_AIRFLOW_CONN_METADATA_DB_USER}
      - POSTGRES_PASSWORD=${_AIRFLOW_CONN_METADATA_DB_PASSWORD}
      - POSTGRES_DB=${_AIRFLOW_CONN_METADATA_DB_NAME}


  scheduler_airflow:
    image: redatateam/redata:0.0.1-alfa
    restart: always
    depends_on:
      - postgres_airflow
      - postgres_redata
      - webserver_airflow
    env_file:
      - .env
    ports:
      - "8793:8793"
    entrypoint: /usr/local/redata/scripts/redata-start.sh
    environment:
      - AIRFLOW__CORE__DAGS_FOLDER=/usr/local/redata-dev/redata/dags
      - PYTHONPATH=/usr/local/redata-dev
    volumes:
      - ./redata:/usr/local/redata-dev/redata
<<<<<<< HEAD
      - ./tests:/usr/local/redata-dev/tests
=======
      - airflowlogs:${AIRFLOW__LOGGING__BASE_LOG_FOLDER}
>>>>>>> 0082374f

  webserver_airflow:
    image: redatateam/redata:0.0.1-alfa
    hostname: webserver
    restart: always
    depends_on:
      - postgres_airflow
      - postgres_redata
    env_file:
      - .env
    ports:
      - "8080:8080"
    volumes:
      - airflowlogs:${AIRFLOW__LOGGING__BASE_LOG_FOLDER}
    entrypoint: /usr/local/redata/scripts/airflow-entrypoint.sh
    healthcheck:
      test: ["CMD-SHELL", "[ -f /opt/airflow/airflow-webserver.pid ]"]
      interval: 30s
      timeout: 30s
      retries: 3

volumes:
  airflowlogs: {}<|MERGE_RESOLUTION|>--- conflicted
+++ resolved
@@ -65,11 +65,8 @@
       - PYTHONPATH=/usr/local/redata-dev
     volumes:
       - ./redata:/usr/local/redata-dev/redata
-<<<<<<< HEAD
       - ./tests:/usr/local/redata-dev/tests
-=======
       - airflowlogs:${AIRFLOW__LOGGING__BASE_LOG_FOLDER}
->>>>>>> 0082374f
 
   webserver_airflow:
     image: redatateam/redata:0.0.1-alfa
